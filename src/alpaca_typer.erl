--- conflicted
+++ resolved
@@ -1598,7 +1598,7 @@
         fun(OriginalErr) ->
             %% Attempt to find a curryable version
             {Mod, FN, Env2} = case Expr of
-                {symbol, Line, FunName} -> 
+                {symbol, _Line, FunName} -> 
                     {Env#env.current_module, FunName, Env};
                 
                 {bif, FunName, _, _, _} -> 
@@ -1626,13 +1626,8 @@
     ForwardFun =
         fun() ->
                 FN = case Expr of
-<<<<<<< HEAD
-                         {symbol, Line, FunName}    -> FunName;
-                         {bif, FunName, _, _, _} -> FunName                      
-=======
                          {symbol, _Line, FunName}    -> FunName;
                          {bif, FunName, _, _, _} -> FunName
->>>>>>> 55f6c3ab
                      end,
                 Mod = Env#env.current_module,
                 case get_fun(Mod, FN, length(Args)) of
